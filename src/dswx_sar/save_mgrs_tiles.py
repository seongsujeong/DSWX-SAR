import ast
import copy
import datetime
import glob
import logging
import mimetypes
import os
import time

import geopandas as gpd
import mgrs
import numpy as np
from osgeo import gdal, osr
from pyproj import CRS, Proj, Transformer
import rasterio
from rasterio.warp import transform_bounds
from rasterio.merge import merge
from shapely import wkt
from shapely.geometry import Polygon
from shapely.ops import transform

from dswx_sar import (dswx_sar_util,
                      generate_log)
from dswx_sar.dswx_sar_util import (band_assign_value_dict,
                                    _create_ocean_mask)
from dswx_sar.dswx_runconfig import RunConfig, _get_parser, DSWX_S1_POL_DICT
from dswx_sar.metadata import (create_dswx_sar_metadata,
                               collect_burst_id,
                               _populate_statics_metadata_datasets)

logger = logging.getLogger('dswx_s1')


def merge_pol_layers(list_layers,
                     output_file,
                     nodata_value=None,
                     scratch_dir='.'):
    """
    Merge multiple GeoTIFF files into a single file using rasterio.
    This function is used to merge the GeoTIFF with different polarizaitons.

    Parameters
    ----------
    list_layers : list
        List of GeoTIFF file paths to be merged.
    output_file : str
        Path for the output merged GeoTIFF file.
    nodata_value : float
        The no-data value to be considered in the merge.
    """
    # Open all the source files
    src_files_to_mosaic = []
    for file in list_layers:
        src = rasterio.open(file)
        src_files_to_mosaic.append(src)

    # Merge function
    if nodata_value is not None:
        mosaic, out_trans = merge(src_files_to_mosaic, nodata=nodata_value)
    else:
        mosaic, out_trans = merge(src_files_to_mosaic)

    # Get metadata from last file as kwargs for rasterio writing out the mosaic
    kwargs = src.meta

    # Update the metadata
    kwargs.update({"driver": "GTiff",
                     "height": mosaic.shape[1],
                     "width": mosaic.shape[2],
                     "transform": out_trans,})

    # Write the mosaic raster to disk
    with rasterio.open(output_file, "w", **kwargs) as dest:
        dest.write(mosaic)

    # Close the source files
    for src in src_files_to_mosaic:
        src.close()

    dswx_sar_util._save_as_cog(output_file, scratch_dir)


def get_bounding_box_from_mgrs_tile_db(
        mgrs_tile_name,
        mgrs_db_path):
    """Get UTM bounding box from a given MGRS tile name
    from MGRS database

    Parameters
    ----------
    mgrs_tile_name: str
        Name of the MGRS tile (ex. 18LWQ)
    mgrs_db_path : str
        Path to the MGRS database file

    Returns
    -------
    minx: float
        Minimum x cooridate (UTM) for the given MGRS tile
    maxx: float
        Maximum x cooridate (UTM) for the given MGRS tile
    miny: float
        Minimum y cooridate (UTM) for the given MGRS tile
    maxy: float
        Maximum y cooridate (UTM) for the given MGRS tile
    epsg: int
        EPSG code
    """
    # Load the database from the MGRS db file.
    vector_gdf = gpd.read_file(mgrs_db_path)

    # Filter the MGRS database using the provided "mgrs_tile_name"
    filtered_gdf = vector_gdf[vector_gdf['mgrs_tile'] ==
                              mgrs_tile_name]

    # Get the bounding box coordinates and
    # EPSG code from the filtered data
    minx = filtered_gdf['xmin'].values[0]
    maxx = filtered_gdf['xmax'].values[0]
    miny = filtered_gdf['ymin'].values[0]
    maxy = filtered_gdf['ymax'].values[0]
    epsg = filtered_gdf['epsg'].values[0]

    return minx, maxx, miny, maxy, epsg


def get_bounding_box_from_mgrs_tile(mgrs_tile_name):
    """Get UTM bounding box a given MGRS tile.

    Parameters
    ----------
    mgrs_tile_name: str
        Name of the MGRS tile (ex. 18LWQ)

    Returns
    -------
    minx: float
        Minimum x cooridate (UTM) for the given MGRS tile
    maxx: float
        Maximum x cooridate (UTM) for the given MGRS tile
    miny: float
        Minimum y cooridate (UTM) for the given MGRS tile
    maxy: float
        Maximum y cooridate (UTM) for the given MGRS tile
    epsg: int
        EPSG code
    """
    # Convert MGRS tile to UTM coordinate
    mgrs_obj = mgrs.MGRS()
    lower_left_utm_coordinate = mgrs_obj.MGRSToUTM(mgrs_tile_name)

    x_min = lower_left_utm_coordinate[2]
    y_min = lower_left_utm_coordinate[3]

    is_southern = lower_left_utm_coordinate[1] == 'S'

    crs = CRS.from_dict({
        'proj': 'utm',
        'zone': lower_left_utm_coordinate[0],
        'south': is_southern
        })

    epsg = crs.to_authority()[1]

    # Compute bounding box
    x_list = []
    y_list = []
    for offset_x_multiplier in range(2):
        for offset_y_multiplier in range(2):
            # Additional coordinates to compute min/max of x/y
            # DSWX products have 9.8 buffer along top and right side.
            y_more = y_min - 9.8 * 1000 + offset_y_multiplier * 109.8 * 1000
            x_more = x_min + offset_x_multiplier * 109.8 * 1000
            x_list.append(x_more)
            y_list.append(y_more)

    minx = np.min(x_list)
    maxx = np.max(x_list)
    miny = np.min(y_list)
    maxy = np.max(y_list)

    return minx, maxx, miny, maxy, epsg


def find_intersecting_burst_with_bbox(ref_bbox,
                                      ref_epsg,
                                      input_rtc_dirs):
    """Find bursts overlapped with the reference bbox.

    Parameters
    ----------
    ref_bbox: list
        Bounding box, minx, miny, maxx, maxy
    ref_epsg: int
        reference EPSG code.
    input_rtc_dirs: list
        List of rtc directories

    Returns
    -------
    overlapped_rtc_dir_list: list
        List of rtc bursts overlapped with given bbox
    """
    minx, miny, maxx, maxy = ref_bbox
    ref_polygon = Polygon([(minx, miny),
                           (minx, maxy),
                           (maxx, maxy),
                           (maxx, miny)])

    overlapped_rtc_dir_list = []
    for input_dir in input_rtc_dirs:

        copol_file_list = [f for f in glob.glob(f'{input_dir}/*.tif')
                           if any(pol in f
                                  for pol in DSWX_S1_POL_DICT['CO_POL'])]
        if copol_file_list:
            with rasterio.open(copol_file_list[0]) as src:
                tags = src.tags(0)
                rtc_polygon_str = tags['BOUNDING_POLYGON']
                epsg_code = int(tags['BOUNDING_POLYGON_EPSG_CODE'])
                rtc_polygon = wkt.loads(rtc_polygon_str)

                # Reproject to EPSG 4326 if the current EPSG is not 4326
                if epsg_code != ref_epsg:
                    # # Create a transformer
                    transformer = Transformer.from_crs(f'EPSG:{epsg_code}',
                                                       f'EPSG:{ref_epsg}', always_xy=True)

                    # Transform the polygon
                    rtc_polygon = transform(transformer.transform, rtc_polygon)


            # Check if bursts intersect the reference polygon
            if ref_polygon.intersects(rtc_polygon) or \
                ref_polygon.overlaps(rtc_polygon):
                overlapped_rtc_dir_list.append(input_dir)

    if not overlapped_rtc_dir_list:
        logger.warning('fail to find the overlapped rtc')
        overlapped_rtc_dir_list = None

    return overlapped_rtc_dir_list


def crop_and_save_mgrs_tile(
        source_tif_path,
        output_dir_path,
        output_tif_name,
        output_bbox,
        output_epsg,
        output_format,
        metadata,
        cog_compression,
        cog_nbits,
        interpolation_method='nearest'):
    """Crop the product along the MGRS tile grid and
    save it as a Cloud-Optimized GeoTIFF (COG).

    Parameters
    ----------
    source_tif_path : str
        Path to the original TIFF file.
    output_dir_path : str
        Path to the directory to save the output file.
    output_tif_name : str
        Filename for the cropped GeoTIFF.
    output_bbox : list
        List of bounding box
        i.e. [x_min, y_min, x_max, y_max]
    output_epsg : int
        EPSG for output GeoTIFF
    output_format : str
        Output file format (i.e., COG, GeoTIFF)
    metadata : dict
        Dictionry for metadata
    cog_compression: str
        Compression method for COG
    cog_nbits: int
        Compression nbits
    interpolation_method : str
        Interpolation method for cropping, by default 'nearest'.
    """
    input_tif_obj = gdal.Open(source_tif_path)
    band = input_tif_obj.GetRasterBand(1)
    no_data_value = band.GetNoDataValue()

    # Retrieve spatial resolution from input TIFF
    xspacing = input_tif_obj.GetGeoTransform()[1]
    yspacing = input_tif_obj.GetGeoTransform()[5]

    # Create output file path
    output_tif_file_path = os.path.join(output_dir_path,
                                        output_tif_name)

    # Define GDAL Warp options
    warp_options = gdal.WarpOptions(
        dstSRS=f'EPSG:{output_epsg}',
        outputType=band.DataType,
        xRes=xspacing,
        yRes=yspacing,
        outputBounds=output_bbox,
        resampleAlg=interpolation_method,
        dstNodata=no_data_value,
        format='GTIFF')

    gdal.Warp(output_tif_file_path,
              source_tif_path,
              options=warp_options)

    _populate_statics_metadata_datasets(metadata,
                                        output_tif_file_path)

    with rasterio.open(output_tif_file_path, 'r+') as src:
        src.update_tags(**metadata)

    input_tif_obj = None

    if output_format == 'COG':
        dswx_sar_util._save_as_cog(
            output_tif_file_path,
            output_dir_path,
            logger,
            compression=cog_compression,
            nbits=cog_nbits)


def get_intersecting_mgrs_tiles_list_from_db(
        image_tif,
        mgrs_collection_file,
        track_number=None):
    """Find and return a list of MGRS tiles
    that intersect a reference GeoTIFF file
    By searching in database

    Parameters
    ----------
    image_tif: str
        Path to the input GeoTIFF file.
    mgrs_collection_file : str
        Path to the MGRS tile collection.
    track_number : int, optional
        Track number (or relative orbit number) to specify
        MGRS tile collection

    Returns
    ----------
    mgrs_list: list
        List of intersecting MGRS tiles.
    most_overlapped : GeoSeries
        The record of the MGRS tile with the maximum overlap area.
    """
    # Load the raster data
    with rasterio.open(image_tif) as src:
        epsg_code = src.crs.to_epsg() or 4326
        # Get bounds of the raster data
        left, bottom, right, top = src.bounds

        # Reproject to EPSG 4326 if the current EPSG is not 4326
        if epsg_code != 4326:
            left, bottom, right, top = transform_bounds(
                                                src.crs,
                                                'EPSG:4326',
                                                left,
                                                bottom,
                                                right,
                                                top)

    antimeridian_crossing_flag = False
    if left > 0  and right < 0:
        antimeridian_crossing_flag = True
        logger.info('The mosaic image crosses the antimeridian.')
    # Create a GeoDataFrame from the raster polygon
    if antimeridian_crossing_flag:
        # Create a Polygon from the bounds
        raster_polygon_left = Polygon(
            [(left, bottom),
            (left, top),
            (180, top),
            (180, bottom)])
        raster_polygon_right = Polygon(
            [(-180, bottom),
            (-180, top),
            (right, top),
            (right, bottom)])
        raster_gdf = gpd.GeoDataFrame([1, 2],
                                      geometry=[raster_polygon_left,
                                                raster_polygon_right],
                                      crs=4326)
    else:
        # Create a Polygon from the bounds
        raster_polygon = Polygon(
            [(left, bottom),
            (left, top),
            (right, top),
            (right, bottom)])
        raster_gdf = gpd.GeoDataFrame([1],
                                      geometry=[raster_polygon],
                                      crs=4326)

    # Load the vector data
    vector_gdf = gpd.read_file(mgrs_collection_file)

    # If track number is given, then search MGRS tile collection with track number
    if track_number is not None:
        vector_gdf = vector_gdf[
            vector_gdf['relative_orbit_number'] == track_number].to_crs("EPSG:4326")
    else:
        vector_gdf = vector_gdf.to_crs("EPSG:4326")

    # Calculate the intersection
    intersection = gpd.overlay(raster_gdf,
                               vector_gdf,
                               how='intersection')

    # Add a new column with the intersection area
    intersection['Area'] = intersection.to_crs(epsg=epsg_code).geometry.area

    # Find the polygon with the maximum intersection area
    most_overlapped = intersection.loc[intersection['Area'].idxmax()]

    mgrs_list = ast.literal_eval(most_overlapped['mgrs_tiles'])

    return list(set(mgrs_list)), most_overlapped


def get_intersecting_mgrs_tiles_list(image_tif: str):
    """Find and return a list of MGRS tiles
    that intersect a reference GeoTIFF file.

    Parameters
    ----------
    image_tif: str
        Path to the input GeoTIFF file.

    Returns
    ----------
    mgrs_list: list
        List of intersecting MGRS tiles.
    """
    water_meta = dswx_sar_util.get_meta_from_tif(image_tif)

    # extract bounding for images.
    if water_meta['epsg'] == 4326:
        # Convert lat/lon coordinates to UTM

        # create UTM spatial reference
        utm_coordinate_system = osr.SpatialReference()
        utm_coordinate_system.SetUTM(
            water_meta['utmzone'],
            is_northern=water_meta['geotransform'][3]>0)

        # create geographic (lat/lon) spatial reference
        wgs84_coordinate_system = osr.SpatialReference()
        wgs84_coordinate_system.SetWellKnownGeogCS("WGS84")

        # create transformation of coordinates
        # from UTM to geographic (lat/lon)
        transformation = osr.CoordinateTransformation(
                                wgs84_coordinate_system,
                                utm_coordinate_system)
        x_ul, y_ul, _ = transformation.TransformPoint(
                                water_meta['geotransform'][0],
                                water_meta['geotransform'][3],
                                0)
        x_ur, y_ur, _ = transformation.TransformPoint(
                                water_meta['geotransform'][0] +
                                water_meta['width'] *
                                water_meta['geotransform'][1],
                                water_meta['geotransform'][3], 0)
        x_ll, y_ll, _ = transformation.TransformPoint(
                                water_meta['geotransform'][0],
                                water_meta['geotransform'][3] +
                                water_meta['length'] *
                                water_meta['geotransform'][5], 0)

        x_lr, y_lr, _ = transformation.TransformPoint(
                                water_meta['geotransform'][0] +
                                water_meta['width'] *
                                water_meta['geotransform'][1],
                                water_meta['geotransform'][3] +
                                water_meta['length'] *
                                water_meta['geotransform'][5],
                                0)
        x_extent = [x_ul, x_ur, x_ll, x_lr]
        y_extent = [y_ul, y_ur, y_ll, y_lr]

    else:
        x_extent = [water_meta['geotransform'][0],
                    water_meta['geotransform'][0] +
                    water_meta['width'] *
                    water_meta['geotransform'][1]]
        y_extent = [water_meta['geotransform'][3],
                    water_meta['geotransform'][3] +
                    water_meta['length'] *
                    water_meta['geotransform'][5]]

        # Figure out northern or southern hemisphere
        srs = osr.SpatialReference()            # establish encoding
        srs.ImportFromEPSG(int(water_meta['epsg']))
        dst = osr.SpatialReference()            # establish encoding
        dst.ImportFromEPSG(4326)
        transformation_utm_to_ll = osr.CoordinateTransformation(srs, dst)

    # Get MGRS tile list
    mgrs_list = []
    mgrs_obj = mgrs.MGRS()

    # Search MGRS tiles within bounding box with 5000 m grids.
    for x_cand in range(int(x_extent[0]),
                        int(x_extent[1]),
                        5000):
        for y_cand in range(int(y_extent[0]),
                            int(y_extent[1]),
                            -5000):
            # extract MGRS tile
            lat, lon, _ = transformation_utm_to_ll.TransformPoint(x_cand,
                                                                  y_cand,
                                                                  0)
            mgrs_tile = mgrs_obj.toMGRS(lat, lon)
            mgrs_list.append(mgrs_tile[0:5])

    return list(set(mgrs_list))


def run(cfg):
    '''
    Run save mgrs tiles with parameters in cfg dictionary
    '''
    logger.info('Starting DSWx-S1 save_mgrs_tiles')

    t_all = time.time()
    product_path_group_cfg = cfg.groups.product_path_group
    scratch_dir = product_path_group_cfg.scratch_path
    sas_outputdir = product_path_group_cfg.sas_output_path
    product_version = product_path_group_cfg.product_version

    # Output image format
    output_imagery_format = product_path_group_cfg.output_imagery_format
    output_imagery_compression = \
        product_path_group_cfg.output_imagery_compression
    output_imagery_nbits = product_path_group_cfg.output_imagery_nbits

    # Processing parameters
    processing_cfg = cfg.groups.processing
    pol_list = copy.deepcopy(processing_cfg.polarizations)
    pol_options = processing_cfg.polarimetric_option
    if pol_options is not None:
        pol_list += pol_options
        pol_option_str = '_'.join(pol_options)
    pol_str = '_'.join(pol_list)
    pol_mode = processing_cfg.polarization_mode
    co_pol = processing_cfg.copol
    cross_pol = processing_cfg.crosspol

    input_list = cfg.groups.input_file_group.input_file_path
    dswx_workflow = processing_cfg.dswx_workflow
    hand_mask_value = processing_cfg.hand.mask_value

    # Static ancillary database
    static_ancillary_file_group_cfg = cfg.groups.static_ancillary_file_group
    mgrs_db_path = static_ancillary_file_group_cfg.mgrs_database_file
    mgrs_collection_db_path = \
        static_ancillary_file_group_cfg.mgrs_collection_database_file

    # Browse image options
    browser_image_cfg = cfg.groups.browse_image_group
    browse_image_flag = browser_image_cfg.save_browse
    browse_image_height = browser_image_cfg.browse_image_height
    browse_image_width = browser_image_cfg.browse_image_width

    flag_collapse_wtr_classes = browser_image_cfg.flag_collapse_wtr_classes
    exclude_inundated_vegetation = \
        browser_image_cfg.exclude_inundated_vegetation
    set_not_water_to_nodata = browser_image_cfg.set_not_water_to_nodata
    set_hand_mask_to_nodata = browser_image_cfg.set_hand_mask_to_nodata
    set_layover_shadow_to_nodata = \
        browser_image_cfg.set_layover_shadow_to_nodata
    set_ocean_masked_to_nodata = browser_image_cfg.set_ocean_masked_to_nodata

    shapefile = cfg.groups.dynamic_ancillary_file_group.shoreline_shapefile
    ocean_mask_enabled = processing_cfg.ocean_mask.mask_enabled
    margin_km = processing_cfg.ocean_mask.mask_margin_km
    polygon_water = processing_cfg.ocean_mask.mask_polygon_water

    if product_version is None:
        logger.warning('WARNING: product version was not provided.')

    if mgrs_db_path is not None and mgrs_collection_db_path is not None:
        logger.info('Both the MGRS tile or the MGRS collection database '
                    'were provided.')
        database_bool = True
    else:
        logger.warning('WARNING: Either the MGRS tile or '
                       'the MGRS collection database was not provided.')
        database_bool = False

    os.makedirs(sas_outputdir, exist_ok=True)

    num_input_path = len(input_list)

    logger.info(f'Number of bursts to process: {num_input_path}')
    date_str_list = []
    for input_dir in input_list:
        # Find HDF5 metadata
        metadata_path_iter = glob.iglob(f'{input_dir}/*{co_pol}*.tif')
        metadata_path = next(metadata_path_iter)
        with rasterio.open(metadata_path) as src:
            tags = src.tags(0)
            date_str = tags['ZERO_DOPPLER_START_TIME']
            platform = tags['PLATFORM']
            track_number = int(tags['TRACK_NUMBER'])
            resolution = src.transform[0]
            date_str_list.append(date_str)

    input_date_format = "%Y-%m-%dT%H:%M:%S"
    output_date_format = "%Y%m%dT%H%M%SZ"

    date_str_id_temp = date_str_list[0][:19]
    date_str_id = datetime.datetime.strptime(
        date_str_id_temp, input_date_format).strftime(
            output_date_format)
    platform_str = platform[0] + platform.split('-')[-1]
    resolution_str = str(int(resolution))

    if processing_cfg.inundated_vegetation.enabled == 'auto':
        if cross_pol and co_pol:
            total_inundated_vege_flag = True
        else:
            total_inundated_vege_flag = False
    else:
        total_inundated_vege_flag = \
            processing_cfg.inundated_vegetation.enabled

    inundated_vege_mosaic_flag = False
    # Set merge_layer_flag and merge_pol_list based on pol_mode
<<<<<<< HEAD
    merge_layer_flag = pol_mode.startswith('MIX')
    if merge_layer_flag:
        if pol_mode == 'MIX_DUAL_POL':
            pol_type1 = 'DV_POL'
            pol_type2 = 'DH_POL'
        elif pol_mode in 'MIX_DUAL_H_SINGLE_V_POL':
            pol_type1 = 'DH_POL'
            pol_type2 = 'SV_POL'
        elif pol_mode in 'MIX_DUAL_V_SINGLE_H_POL':
            pol_type1 = 'DV_POL'
            pol_type2 = 'SH_POL'
        elif pol_mode in 'MIX_SINGLE_POL':
            pol_type1 = 'SV_POL'
            pol_type2 = 'SH_POL'
        else:
            logger.info('There is no need to mosaic different polarizations.')
        pol_set1 = DSWX_S1_POL_DICT[pol_type1]
        pol_set2 = DSWX_S1_POL_DICT[pol_type2]
        merge_pol_list = ['_'.join(pol_set1),
                          '_'.join(pol_set2)]
    else:
        pol_set1 = pol_list
        pol_set2 = []
    # If polarimetric methods such as ratio, span are used,
    # it is added to the name.
    if pol_options is not None and merge_layer_flag:
=======
    merge_layer_flag = pol_mode in ['MIX_DUAL_POL', 'MIX_SINGLE_POL']
    pol_type = 'DV_POL' if pol_mode == 'MIX_DUAL_POL' else 'SV_POL'
    merge_pol_list = ['_'.join(DSWX_S1_POL_DICT[pol_type]),
                      '_'.join(DSWX_S1_POL_DICT[pol_type.replace('V', 'H')])]
    if pol_options is not None:
>>>>>>> d49be6ac
        merge_pol_list = [item + '_' + pol_option_str
                          for item in merge_pol_list]

    # Depending on the workflow, the final product are different.
    prefix_dict = {
        'final_water': 'bimodality_output_binary'
<<<<<<< HEAD
        if dswx_workflow == 'opera_dswx_s1'
        else 'region_growing_output_binary',
        'landcover_mask': 'refine_landcover_binary',
        'no_data_area': 'no_data_area',
        'region_growing': 'region_growing_output_binary',
        'fuzzy_value': 'fuzzy_image'
        }

    if total_inundated_vege_flag:
        if len(pol_set1) == 2 and len(pol_set2) == 2:
            inundated_vege_mosaic_flag = True

    if total_inundated_vege_flag:
        prefix_dict['inundated_veg'] = 'temp_inundated_vegetation'
=======
        if dswx_workflow == 'opera_dswx_s1' else 'region_growing_output_binary',
        'landcover_mask': 'refine_landcover_binary',
        'no_data_area': 'no_data_area',
        'inundated_veg': 'temp_inundated_vegetation',
        'region_growing': 'region_growing_output_binary',
        'fuzzy_value': 'fuzzy_image'
    }
>>>>>>> d49be6ac

    paths = {}
    for key, prefix in prefix_dict.items():
        file_path = f'{prefix}_{pol_str}.tif'
        paths[key] = os.path.join(scratch_dir, file_path)
        if merge_layer_flag:
            list_layers = [os.path.join(scratch_dir,
                                        f'{prefix}_{pol_cand_str}.tif')
                           for pol_cand_str in merge_pol_list]
            if key == 'no_data_area':
                extra_args = {'nodata_value': 1}
            elif key == 'fuzzy_value':
                extra_args = {'nodata_value': -1}
            else:
                extra_args = {'nodata_value': 0}
            if not inundated_vege_mosaic_flag and key == 'inundated_veg':
                dual_pol_vege_string = '_'.join(pol_set1)
                paths[key] = os.path.join(
                    scratch_dir, f'{prefix}_{dual_pol_vege_string}.tif')
            else:
                merge_pol_layers(list_layers,
                                 os.path.join(scratch_dir, file_path),
                                 **extra_args)

    # metadata for final product
    # e.g. geotransform, projection, length, width, utmzon, epsg
    water_meta = dswx_sar_util.get_meta_from_tif(paths['final_water'])

    # repackage the water map
    # 1) water map
    water_map = dswx_sar_util.read_geotiff(paths['final_water'])
    no_data_raster = dswx_sar_util.read_geotiff(paths['no_data_area'])
    no_data_raster = (no_data_raster > 0) | \
        (water_map == band_assign_value_dict['no_data'])

    # 2) layover/shadow
    layover_shadow_mask_path = \
        os.path.join(scratch_dir, 'mosaic_layovershadow_mask.tif')

    if os.path.exists(layover_shadow_mask_path):
        layover_shadow_mask = \
            dswx_sar_util.read_geotiff(layover_shadow_mask_path)
        logger.info('Layover/shadow mask found')
    else:
        layover_shadow_mask = np.zeros(np.shape(water_map), dtype='byte')
        logger.warning('No layover/shadow mask found')

    # 3) hand excluded
    hand = dswx_sar_util.read_geotiff(
        os.path.join(scratch_dir, 'interpolated_hand.tif'))
    hand_mask = hand > hand_mask_value

    full_wtr_water_set_path = \
        os.path.join(scratch_dir, 'full_water_binary_WTR_set.tif')
    full_bwtr_water_set_path = \
        os.path.join(scratch_dir, 'full_water_binary_BWTR_set.tif')
    full_conf_water_set_path = \
        os.path.join(scratch_dir, f'full_water_binary_CONF_set.tif')
    full_diag_water_set_path = \
        os.path.join(scratch_dir, f'full_water_binary_DIAG_set.tif')

    # 4) inundated_vegetation
    if total_inundated_vege_flag:
        inundated_vegetation = dswx_sar_util.read_geotiff(
            paths['inundated_veg'])
        inundated_vegetation_mask = (inundated_vegetation == 2) & \
                                    (water_map == 1)
        inundated_vegetation[inundated_vegetation_mask] = 1
        logger.info('Inudated vegetation file was found.')
    else:
        inundated_vegetation = None
        logger.warning('Inudated vegetation file was disabled.')

    # 5) create ocean mask
    if ocean_mask_enabled:
        logger.info('Ocean mask enabled')
        ocean_mask = _create_ocean_mask(
            shapefile, margin_km, scratch_dir,
            geotransform=water_meta['geotransform'],
            projection=water_meta['projection'],
            length=water_meta['length'],
            width=water_meta['width'],
            polygon_water=polygon_water,
            temp_files_list = None)
    else:
        logger.info('Ocean mask disabled')
        ocean_mask = None

    if dswx_workflow == 'opera_dswx_s1':
        logger.info('BWTR and WTR Files are created from pre-computed files.')

        region_grow_map = \
            dswx_sar_util.read_geotiff(paths['region_growing'])
        landcover_map =\
            dswx_sar_util.read_geotiff(paths['landcover_mask'])

        landcover_mask = (region_grow_map == 1) & (landcover_map != 1)
        dark_land_mask = (landcover_map == 1) & (water_map == 0)
        bright_water_mask = (landcover_map == 0) & (water_map == 1)

        # Open water/inundated vegetation
        # layover shadow mask/hand mask/no_data
        # will be saved in WTR product
        dswx_sar_util.save_dswx_product(
            water_map == 1,
            full_wtr_water_set_path,
            geotransform=water_meta['geotransform'],
            projection=water_meta['projection'],
            description='Water classification (WTR)',
            scratch_dir=scratch_dir,
            logger=logger,
            layover_shadow_mask=layover_shadow_mask > 0,
            hand_mask=hand_mask,
            inundated_vegetation=inundated_vegetation == 2,
            no_data=no_data_raster,
            ocean_mask=ocean_mask
            )

        # water/ No-water
        # layover shadow mask/hand mask/no_data
        # will be saved in BWTR product
        # Water includes open water and inundated vegetation.
        dswx_sar_util.save_dswx_product(
            np.logical_or(water_map == 1, inundated_vegetation == 2),
            full_bwtr_water_set_path,
            geotransform=water_meta['geotransform'],
            projection=water_meta['projection'],
            description='Binary Water classification (BWTR)',
            scratch_dir=scratch_dir,
            logger=logger,
            layover_shadow_mask=layover_shadow_mask > 0,
            hand_mask=hand_mask,
            ocean_mask=ocean_mask,
            no_data=no_data_raster)

        # Open water/landcover mask/bright water/dark land
        # layover shadow mask/hand mask/inundated vegetation
        # will be saved in CONF product
        dswx_sar_util.save_dswx_product(
            water_map == 1,
            full_conf_water_set_path,
            geotransform=water_meta['geotransform'],
            projection=water_meta['projection'],
            description='Confidence values (CONF)',
            scratch_dir=scratch_dir,
            logger=logger,
            landcover_mask=landcover_mask,
            bright_water_fill=bright_water_mask,
            dark_land_mask=dark_land_mask,
            layover_shadow_mask=layover_shadow_mask > 0,
            hand_mask=hand_mask,
            ocean_mask=ocean_mask,
            inundated_vegetation=inundated_vegetation == 2,
            no_data=no_data_raster,
            )

        # Values ranging from 0 to 100 are used to represent the likelihood
        # or possibility of the presence of water. A higher value within
        # this range signifies a higher likelihood of water being present.
        fuzzy_value = dswx_sar_util.read_geotiff(paths['fuzzy_value'])
        fuzzy_value = np.round(fuzzy_value * 100)
        dswx_sar_util.save_dswx_product(
            fuzzy_value,
            full_diag_water_set_path,
            geotransform=water_meta['geotransform'],
            projection=water_meta['projection'],
            description='Diagnostic layer (DIAG)',
            is_diag=True,
            scratch_dir=scratch_dir,
            datatype='uint8',
            logger=logger,
            layover_shadow_mask=layover_shadow_mask > 0,
            hand_mask=hand_mask,
            ocean_mask=ocean_mask,
            no_data=no_data_raster)
    else:

        # In Twele's workflow, bright water/dark land/inundated vegetation
        # is not saved.
        dswx_sar_util.save_dswx_product(
                water_map == 1,
                full_wtr_water_set_path,
                geotransform=water_meta['geotransform'],
                projection=water_meta['projection'],
                description='Water classification (WTR)',
                scratch_dir=scratch_dir,
                layover_shadow_mask=layover_shadow_mask > 0,
                hand_mask=hand_mask,
                no_data=no_data_raster)

    # Get list of MGRS tiles overlapped with mosaic RTC image
    mgrs_meta_dict = {}

    if database_bool:
        mgrs_tile_list, most_overlapped = get_intersecting_mgrs_tiles_list_from_db(
            mgrs_collection_file=mgrs_collection_db_path,
            image_tif=paths['final_water'],
            track_number=track_number)
        maximum_burst = most_overlapped['number_of_bursts']
        # convert string to list
        expected_burst_list = ast.literal_eval(most_overlapped['bursts'])
        logger.info(f"Input RTCs are within {most_overlapped['mgrs_set_id']}")
        actual_burst_id = collect_burst_id(input_list,
                                           DSWX_S1_POL_DICT['CO_POL'])
        number_burst = len(actual_burst_id)
        mgrs_meta_dict['MGRS_COLLECTION_EXPECTED_NUMBER_OF_BURSTS'] = \
            maximum_burst
        mgrs_meta_dict['MGRS_COLLECTION_ACTUAL_NUMBER_OF_BURSTS'] = \
            number_burst
        missing_burst = len(list(set(expected_burst_list) - set(actual_burst_id)))
        mgrs_meta_dict['MGRS_COLLECTION_MISSING_NUMBER_OF_BURSTS'] = \
            missing_burst

    else:
        mgrs_tile_list = get_intersecting_mgrs_tiles_list(
            image_tif=paths['final_water'])

    unique_mgrs_tile_list = list(set(mgrs_tile_list))
    logger.info(f'MGRS tiles: {unique_mgrs_tile_list}')

    processing_time = datetime.datetime.now().strftime("%Y%m%dT%H%M%SZ")
    if dswx_workflow == 'opera_dswx_s1':

        for mgrs_num_id, mgrs_tile_id in enumerate(unique_mgrs_tile_list):

            logger.info(f'MGRS tile {mgrs_num_id + 1}: {mgrs_tile_id}')

            if mgrs_db_path is None:
                (x_value_min, x_value_max,
                 y_value_min, y_value_max, epsg_output) = \
                    get_bounding_box_from_mgrs_tile(mgrs_tile_id)
            else:
                (x_value_min, x_value_max,
                 y_value_min, y_value_max, epsg_output) = \
                    get_bounding_box_from_mgrs_tile_db(mgrs_tile_id,
                                                       mgrs_db_path)
            mgrs_bbox = [x_value_min, y_value_min, x_value_max, y_value_max]
            overlapped_burst = find_intersecting_burst_with_bbox(
                ref_bbox=mgrs_bbox,
                ref_epsg=epsg_output,
                input_rtc_dirs=input_list)
            logger.info(f'overlapped_bursts: {overlapped_burst}')

            # Metadata
            if overlapped_burst:
                dswx_metadata_dict = create_dswx_sar_metadata(
                    cfg,
                    overlapped_burst,
                    product_version=product_version,
                    extra_meta_data=mgrs_meta_dict)

                dswx_name_format_prefix = (f'OPERA_L3_DSWx-S1_T{mgrs_tile_id}_'
                                           f'{date_str_id}_{processing_time}_'
                                           f'{platform_str}_{resolution_str}_'
                                           f'v{product_version}')

                logger.info('Saving the file:')
                logger.info(f'      {dswx_name_format_prefix}')

                # Output File names
                output_mgrs_wtr = f'{dswx_name_format_prefix}_B01_WTR.tif'
                output_mgrs_bwtr = f'{dswx_name_format_prefix}_B02_BWTR.tif'
                output_mgrs_conf = f'{dswx_name_format_prefix}_B03_CONF.tif'
                output_mgrs_diag = f'{dswx_name_format_prefix}_B04_DIAG.tif'
                output_mgrs_browse = f'{dswx_name_format_prefix}_BROWSE.png'

                # Crop full size of BWTR, WTR, CONF file
                # and save them into MGRS tile grid
                full_input_file_paths = [full_bwtr_water_set_path,
                                         full_wtr_water_set_path,
                                         full_conf_water_set_path,
                                         full_diag_water_set_path]

                output_file_paths = [output_mgrs_bwtr,
                                     output_mgrs_wtr,
                                     output_mgrs_conf,
                                     output_mgrs_diag]

                for full_input_file_path, output_file_path in zip(
                    full_input_file_paths, output_file_paths
                ):
                    crop_and_save_mgrs_tile(
                        source_tif_path=full_input_file_path,
                        output_dir_path=sas_outputdir,
                        output_tif_name=output_file_path,
                        output_bbox=mgrs_bbox,
                        output_epsg=epsg_output,
                        output_format=output_imagery_format,
                        metadata=dswx_metadata_dict,
                        cog_compression=output_imagery_compression,
                        cog_nbits=output_imagery_nbits,
                        interpolation_method='nearest')

                if browse_image_flag:
                    dswx_sar_util.create_browse_image(
                        water_geotiff_filename=os.path.join(
                            sas_outputdir, output_mgrs_wtr),
                        output_dir_path=sas_outputdir,
                        browser_filename=output_mgrs_browse,
                        browse_image_height=browse_image_height,
                        browse_image_width=browse_image_width,
                        scratch_dir=scratch_dir,
                        flag_collapse_wtr_classes=flag_collapse_wtr_classes,
                        exclude_inundated_vegetation=exclude_inundated_vegetation,
                        set_not_water_to_nodata=set_not_water_to_nodata,
                        set_hand_mask_to_nodata=set_hand_mask_to_nodata,
                        set_layover_shadow_to_nodata=set_layover_shadow_to_nodata,
                        set_ocean_masked_to_nodata=set_ocean_masked_to_nodata)

    t_all_elapsed = time.time() - t_all
    logger.info("successfully ran save_mgrs_tiles in "
                f"{t_all_elapsed:.3f} seconds")


def main():

    parser = _get_parser()

    args = parser.parse_args()
    mimetypes.add_type("text/yaml", ".yaml", strict=True)
    flag_first_file_is_text = 'text' in mimetypes.guess_type(
        args.input_yaml[0])[0]

    if len(args.input_yaml) > 1 and flag_first_file_is_text:
        logger.info('ERROR only one runconfig file is allowed')
        return

    if flag_first_file_is_text:
        cfg = RunConfig.load_from_yaml(args.input_yaml[0], 'dswx_s1', args)

    generate_log.configure_log_file(cfg.groups.log_file)

    run(cfg)


if __name__ == '__main__':
    main()<|MERGE_RESOLUTION|>--- conflicted
+++ resolved
@@ -633,7 +633,6 @@
 
     inundated_vege_mosaic_flag = False
     # Set merge_layer_flag and merge_pol_list based on pol_mode
-<<<<<<< HEAD
     merge_layer_flag = pol_mode.startswith('MIX')
     if merge_layer_flag:
         if pol_mode == 'MIX_DUAL_POL':
@@ -660,20 +659,13 @@
     # If polarimetric methods such as ratio, span are used,
     # it is added to the name.
     if pol_options is not None and merge_layer_flag:
-=======
-    merge_layer_flag = pol_mode in ['MIX_DUAL_POL', 'MIX_SINGLE_POL']
-    pol_type = 'DV_POL' if pol_mode == 'MIX_DUAL_POL' else 'SV_POL'
-    merge_pol_list = ['_'.join(DSWX_S1_POL_DICT[pol_type]),
-                      '_'.join(DSWX_S1_POL_DICT[pol_type.replace('V', 'H')])]
-    if pol_options is not None:
->>>>>>> d49be6ac
+
         merge_pol_list = [item + '_' + pol_option_str
                           for item in merge_pol_list]
 
     # Depending on the workflow, the final product are different.
     prefix_dict = {
         'final_water': 'bimodality_output_binary'
-<<<<<<< HEAD
         if dswx_workflow == 'opera_dswx_s1'
         else 'region_growing_output_binary',
         'landcover_mask': 'refine_landcover_binary',
@@ -688,15 +680,6 @@
 
     if total_inundated_vege_flag:
         prefix_dict['inundated_veg'] = 'temp_inundated_vegetation'
-=======
-        if dswx_workflow == 'opera_dswx_s1' else 'region_growing_output_binary',
-        'landcover_mask': 'refine_landcover_binary',
-        'no_data_area': 'no_data_area',
-        'inundated_veg': 'temp_inundated_vegetation',
-        'region_growing': 'region_growing_output_binary',
-        'fuzzy_value': 'fuzzy_image'
-    }
->>>>>>> d49be6ac
 
     paths = {}
     for key, prefix in prefix_dict.items():
