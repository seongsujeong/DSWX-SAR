import logging
import mimetypes
import os
import time

import cv2
import numpy as np

from dswx_sar import (dswx_sar_util,
                      generate_log,
                      masking_with_ancillary)
from dswx_sar.dswx_runconfig import _get_parser, RunConfig

logger = logging.getLogger('dswx_s1')

# Define constants
SOBEL_KERNEL_SIZE = 3
PIXEL_RESOLUTION_X = 30  # Replace with appropriate value
PIXEL_RESOLUTION_Y = 30  # Replace with appropriate value
RAD_TO_DEG = 180 / np.pi

def compute_slope_dem(dem):
    '''Calculate slope angle from DEM

    Parameters
    ----------
    dem : numpy.ndarray
        Dem raster image

    Returns
    -------
    sl : numpy.ndarray
        slope angle raster
    '''
    sobelx = cv2.Sobel(dem, cv2.CV_64F, 1, 0, ksize=SOBEL_KERNEL_SIZE)  # x
    sobely = cv2.Sobel(dem, cv2.CV_64F, 0, 1, ksize=SOBEL_KERNEL_SIZE)  # y

    # Compute slope
    slope_angle = np.arctan(np.sqrt(
        (sobelx / SOBEL_KERNEL_SIZE / PIXEL_RESOLUTION_X) ** 2 +
        (sobely / SOBEL_KERNEL_SIZE / PIXEL_RESOLUTION_Y) ** 2)) * RAD_TO_DEG

    return slope_angle


def create_slope_angle_geotiff(dem_path,
                               slope_path,
                               geotransform,
                               projection,
                               scrath_dir):
    """create Geotiff File for slope angel
    Parameters
    ----------
    dem_path: str
        GeoTiff path for filename to read input dem
    slope_path: str
        full path for filename to save the slope angle
    geotransform: gdal
        gdaltransform information
    projection: gdal
        projection object
    scratch_dir: str
        temporary file path to process COG file.
    """
    dem = dswx_sar_util.read_geotiff(dem_path)
    slope = compute_slope_dem(dem)
    dswx_sar_util.save_raster_gdal(
        data=slope,
        output_file=slope_path,
        geotransform=geotransform,
        projection=projection,
        scratch_dir=scrath_dir)

def smf(values, minv, maxv):
    ''' Generate S-shape function for the given values

    Parameters
    ----------
    values : numpy.ndarray
        input value to be used for membership function
    minv : float
        minimum value for membership function
    maxv : float
        maximum value for membership function

    Returns
    -------
    output : numpy.ndarray
        rescaled value from s-shape membership function
    '''
    center_value = (minv + maxv) / 2
    output= np.zeros(np.shape(values), dtype='float32')

    if isinstance(minv, np.ndarray):
        eps = 1e-5
        maxv[minv == maxv] = maxv[minv == maxv] + eps

    membership_left = 2 * ((values - minv) / (maxv - minv))**2
    output[(values >= minv) & (values <= center_value)] = \
        membership_left[(values >= minv) & (values <= center_value)]
    membership_right = 1 - 2 * ((values - maxv) / (maxv-minv))**2
    output[(values >= center_value) & (values <= maxv)] = \
        membership_right[(values >= center_value) & (values <= maxv)]

    output[values <= minv] = 0
    output[values >= maxv] = 1

    return output

def zmf(values, minv, maxv):
    ''' Generate Z-shape function for the given values

    Parameters
    ----------
    values : numpy.ndarray
        input value to be used for membership function
    minv : float
        minimum value for membership function
    maxv : float
        maximum value for membership function

    Returns
    -------
    output : numpy.ndarray
        rescaled value from z-shape membership function
    '''
    center_value = (minv + maxv) / 2
    output = np.zeros(np.shape(values))

    if isinstance(minv, np.ndarray):
        eps = 1e-5
        maxv[minv == maxv] = maxv[minv == maxv] + eps

    membership_left = 1 - 2 * ((values - minv) / (maxv - minv))**2
    mask_left = (values >= minv) & (values <= center_value)
    output[mask_left] = membership_left[mask_left]

    membership_right = 2 * ((values - maxv) / (maxv - minv))**2
    mask_right = (values >= center_value) & (values <= maxv)
    output[mask_right] = membership_right[mask_right]

    output[values >= maxv] = 0
    output[values <= minv] = 1

    return output


def calculate_water_area(binary_raster):
    '''Estimate areas of polygons extracted from binary_raster

    Parameters
    ----------
    binary_raster : numpy.ndarray
        binary raster containing only 0 and 1

    Returns
    -------
    size_raster : numpy.ndarray
        Each component in input binary raster is replaced with the size value
        of connected components
    '''
    nb_components, output, stats, _ \
           = cv2.connectedComponentsWithStats(
               np.array(binary_raster, dtype=np.uint8),
               connectivity=8)
    # Identify the labels of the areas not to provide the number of the pixels
    excluded_area_ind = np.unique(output[binary_raster==0])
    sizes = stats[:, -1]
    sizes = np.delete(sizes, excluded_area_ind)
    nb_components = nb_components - 1

    old_val = np.arange(1, nb_components + 1) - 0.1
    kin = np.searchsorted(old_val, output)
    sizes =  np.insert(sizes, 0, 0, axis=0)
    size_raster = sizes[kin]

    return size_raster


def compute_fuzzy_value(intensity,
                        slope,
                        hand,
                        landcover,
                        landcover_label,
                        reference_water,
                        pol_list,
                        outputdir,
                        workflow,
                        fuzzy_option,
                        block_param):
    '''Compute fuzzy values from intensity, dem,
    reference water, and HAND

    Parameters
    ----------
    intensity : numpy.ndarray
        The intensity or ratio layers.
        A number of layers could be arbitrary.
    slope : numpy.ndarray
        The slope angle raster
    hand : numpy.ndarray
        The Height Above Nearest Drainage (HAND) raster
    landcover : numpy.ndarray
        landcover raster
    landcover_label : dict
        dict consisting of landcover labels
    reference_water : numpy.ndarray
        reference water map.
        The values are expected from 0 to 1.
    pol_list : list
        list of the input polarizations
    outputdir : string
        output directory
    workflow : string
        workflows i.e.twele or opera_dswx_s1
    fuzzy_option : dict
        fuzzy options to compute the fuzzy values containing
        fllowing key:value parameters
            'hand_threshold': HAND value to mask out
            'slope_min': minimum value for z membership function for slope
            'slope_max': maximum value for z membership function for slope
            'area_min': minimum value for s membership function for area
            'area_max': maximum value for s membership function for area
            'reference_water_min':
                minimum value for s membership function for reference water
            'reference_water_max':
                maximum value for s membership function for reference water
            'dark_area_water':
                backscattering value in dB to define dark water
            'high_frequent_water_min':
                minimum value for the reference water to define
                area where water extent changes frequently
            'high_frequent_water_max':
                maximum value for the reference water to define
                area where water extent changes frequently
    block_param: BlockParam
        Object specifying size of block and where to read from raster,
        and amount of padding for the read array

    Returns
    -------
    avgvalue : numpy.ndarray
        fuzzy value layer considering
        the intensity and ancillary layers
    intensity_z_set : numpy.ndarray
        z-membership for intensity layer
    hand_z : numpy.ndarray
        z-membership for dem
    slope_z : numpy.ndarray
        z-membership for slope
    area_s : numpy.ndarray
        s-membership for area
    reference_water_s : numpy.ndarray
        s-membership for reference water
    copol_only : numpy.ndarray
       binary image showing the area where
       ony co-polization is used.
    '''
    band_number, rows, cols = intensity.shape

    # fuzzy value for intensity for each polarization
    intensity_z_set = []
    initial_map = np.ones([rows, cols], dtype='byte')
    low_backscatter_cand = np.ones([rows, cols], dtype=bool)
    dark_water_cand = np.ones([rows, cols], dtype=bool)

    for int_id, pol  in enumerate(pol_list):

        thresh_valley_str = os.path.join(outputdir, f"int_threshold_filled_{pol}.tif")
        thresh_peak_str = os.path.join(outputdir, f"mode_tau_filled_{pol}.tif")

        valley_threshold_raster = dswx_sar_util.get_raster_block(
            thresh_valley_str, block_param)
        peak_threshold_raster = dswx_sar_util.get_raster_block(
            thresh_peak_str, block_param)

        intensity_band = np.squeeze(intensity[int_id, :, :])

        # Fuzzy membership computation from intensity
        # lower intensity is more likely to be water -> zmf
        temp = zmf(intensity_band,
                   peak_threshold_raster,
                   valley_threshold_raster)
        intensity_z_set.append(temp)

        intensity_mask_peak= intensity_band < peak_threshold_raster
        initial_map[intensity_mask_peak==0] = 0

        if pol in ['VH', 'HV']:
            pol_threshold = fuzzy_option['dark_area_land']
            water_threshold = fuzzy_option['dark_area_water']
            low_backscatter = (intensity[int_id, :, :] < pol_threshold) #& \
                            #   (intensity[int_id, :, :] > water_threshold)
            # Low backscattering candidates
            low_backscatter_cand &= low_backscatter
            dark_water_cand &= intensity[int_id, :, :] < water_threshold

    intensity_z_set = np.array(intensity_z_set)

    # Co-polarization is effective to detect the dry/flat surface from water
    # but water and dark lands are not distinguishable in cross-polarization
    # Here, we identify dry/flat area using slope/landcover/backscattering
    # and use only co-polarization instead of dual polarization.

    # Darkland candidate from landcover
    landcover_flat_area_cand = \
            (landcover == landcover_label['Bare sparse vegetation']) | \
            (landcover == landcover_label['Shrubs'])| \
            (landcover == landcover_label['Grassland'])| \
            (landcover == landcover_label['Herbaceous wetland'])

    landcover_flat_area = (landcover_flat_area_cand) & \
                          (slope < 5) & \
                          (low_backscatter_cand)
    high_frequent_water = \
            (reference_water > fuzzy_option['high_frequent_water_min']) & \
            (reference_water < fuzzy_option['high_frequent_water_max']) & \
            (low_backscatter_cand)

    dark_water = (dark_water_cand) & \
                 (reference_water > fuzzy_option['high_frequent_water_max'])
    co_pol_ind = []
    cross_pol_ind = []

    # When dual-polarizations are available, cross-polarization intensity
    # is replaced by the co-polarization over the challenging areas.
    if ('HH' in pol_list and 'HV' in pol_list) or \
       ('VV' in pol_list and 'VH' in pol_list):
        for polindex, pol in enumerate(pol_list):
            if (pol == 'VV') | (pol == 'HH'):
                co_pol_ind = polindex
            elif (pol == 'VH') | (pol == 'HV'):
                cross_pol_ind = polindex
            elif pol == 'span':
                span_ind = polindex

        if 'span' in pol_list:
            change_ind = span_ind
        else:
            change_ind = co_pol_ind

<<<<<<< HEAD
        logger.info('--Cross pol is replaced with co-pol and span '
                    'over the controversial area')
=======
>>>>>>> dc4fe4fd
        # Cross-polarization intensity is replaced with co- (or span-) polarizations
        # where water varation is high and areas are dark/flat.
        intensity_z_set[cross_pol_ind][high_frequent_water] = \
            intensity_z_set[change_ind][high_frequent_water]
        intensity_z_set[cross_pol_ind][landcover_flat_area] = \
            intensity_z_set[change_ind][landcover_flat_area]

        # Co-polarization intensity is replaced with cross polarizations
        # where very dark water exists.
        intensity_z_set[change_ind][dark_water] = \
            intensity_z_set[cross_pol_ind][dark_water]

    copol_only = (high_frequent_water == 1) | \
                 (landcover_flat_area==1)

    # Compute sum of intensities.
    nansum_intensity_z_set = np.squeeze(np.nansum(intensity_z_set, axis=0))

    # Compute HAND membership
    hand[np.isnan(hand)] = 0
    hand_z = zmf(hand, fuzzy_option['hand_min'], fuzzy_option['hand_max'])

    # compute slope membership
    slope_z = zmf(slope,
                  fuzzy_option['slope_min'],
                  fuzzy_option['slope_max'])

    # Compute area membership
    handem = hand < fuzzy_option['hand_threshold']
    wbsmask = (initial_map == 1) & (handem)
    watermap = calculate_water_area(wbsmask)
    area_s = smf(watermap,
                fuzzy_option['area_min'],
                fuzzy_option['area_max'])

    # Reference water map membership
    reference_water_s = smf(reference_water,
                            fuzzy_option['reference_water_min'],
                            fuzzy_option['reference_water_max'])

    # Compute fuzzy-logic-based value
    # The Opera dswx s1 algorithm calculates fuzzy-logic-based values based on
    # input parameters, including intensity, hand, slope, and reference water.
    # The Twele algorithm, on the other hand, computes these values using
    # intensity, hand, slope, and areas.
    # It's important to note that half of the fuzzy values (0.5) are derived from
    # the intensity values, while the remaining half (0.5) comes from ancillary data.
    # To achieve this, the intensity membership is divided by the number of bands
    # and then multiplied by 0.5. The maximum value for intensity membership is
    # capped at 0.5. Similarly, the membership of the ancillary data contributes
    # 0.5 to the final result.
    method_dict = {
        'opera_dswx_s1': lambda: (nansum_intensity_z_set / (band_number) * 0.5 + \
                   (hand_z + slope_z + reference_water_s)  / 3 * 0.5),
        'twele': lambda: (nansum_intensity_z_set / (band_number + 1) * 0.5 + \
                   (hand_z + slope_z + area_s)  / 3 * 0.5)
    }
    avgvalue = method_dict[workflow]()

    return avgvalue, intensity_z_set, hand_z, \
        slope_z, area_s, reference_water_s, copol_only


def run(cfg):
    '''
    Run fuzzy logic calculation with parameters in cfg dictionary
    '''
    t_all = time.time()

    outputdir = cfg.groups.product_path_group.scratch_path

    processing_cfg = cfg.groups.processing
    pol_list = processing_cfg.polarizations
    pol_all_str = '_'.join(pol_list)

    # reference water cfg
    water_cfg = processing_cfg.reference_water
    ref_water_max = water_cfg.max_value
    ref_no_data = water_cfg.no_data_value

    # fuzzy cfg
    fuzzy_cfg = processing_cfg.fuzzy_value
    lines_per_block = fuzzy_cfg.line_per_block
    option_dict = {'hand_threshold': processing_cfg.hand.mask_value,
                   'hand_min': fuzzy_cfg.hand.member_min,
                   'hand_max': fuzzy_cfg.hand.member_max,
                   'slope_min': fuzzy_cfg.slope.member_min,
                   'slope_max': fuzzy_cfg.slope.member_max,
                   'area_min': fuzzy_cfg.area.member_min,
                   'area_max': fuzzy_cfg.area.member_max,
                   'reference_water_min': fuzzy_cfg.reference_water.member_min,
                   'reference_water_max': fuzzy_cfg.reference_water.member_max,
                   'dark_area_land': fuzzy_cfg.dark_area.cross_land,
                   'dark_area_water': fuzzy_cfg.dark_area.cross_water,
                   'high_frequent_water_min': fuzzy_cfg.high_frequent_water.water_min_value,
                   'high_frequent_water_max': fuzzy_cfg.high_frequent_water.water_max_value
    }


    workflow = processing_cfg.dswx_workflow

    logger.info('compute slope z membership')
    logger.info(f"      {option_dict['slope_min']} {option_dict['slope_max']}"
                " are used to compute slope membership")

    logger.info('reference s membership')
    logger.info(f"      {option_dict['reference_water_min']} {option_dict['reference_water_max']}"
                " are used to compute reference water membership")

    logger.info('compute hand z membership')
    logger.info(f"     {option_dict['hand_min']} {option_dict['hand_max']}"
                " are used to compute HAND membership")

    logger.info('area s membership')
    logger.info(f"      {option_dict['area_min']} {option_dict['area_max']}"
                " are used to compute area membership")

    filt_im_str = os.path.join(outputdir, f"filtered_image_{pol_all_str}.tif")
<<<<<<< HEAD
    dem_gdal_str = os.path.join(outputdir, 'interpolated_DEM')
    hand_gdal_str = os.path.join(outputdir, 'interpolated_hand')
    landcover_gdal_str = os.path.join(outputdir, 'interpolated_landcover')
    reference_water_gdal_str = os.path.join(outputdir, 'interpolated_wbd')
    slope_gdal_str = os.path.join(outputdir, 'slope')
    no_data_raster_path = os.path.join(outputdir,
                                       f"no_data_area_{pol_all_str}.tif")
=======
    dem_gdal_str = os.path.join(outputdir, 'interpolated_DEM.tif')
    hand_gdal_str = os.path.join(outputdir, 'interpolated_hand.tif')
    landcover_gdal_str = os.path.join(outputdir, 'interpolated_landcover.tif')
    reference_water_gdal_str = os.path.join(outputdir, 'interpolated_wbd.tif')
    slope_gdal_str = os.path.join(outputdir, 'slope.tif')
>>>>>>> dc4fe4fd

    # Output of Fuzzy_computation
    fuzzy_output_str = os.path.join(
        outputdir,
        f"fuzzy_image_{pol_all_str}.tif")

    # read metadata including geotransform, projection, size
    im_meta = dswx_sar_util.get_meta_from_tif(filt_im_str)

    create_slope_angle_geotiff(
        dem_gdal_str,
        slope_gdal_str,
        geotransform=im_meta['geotransform'],
        projection=im_meta['projection'],
        scrath_dir=outputdir)

    landcover_label = masking_with_ancillary.get_label_landcover_esa_10()

    data_shape = [im_meta['length'], im_meta['width']]
    pad_shape = (0, 0)
    block_params = dswx_sar_util.block_param_generator(
        lines_per_block,
        data_shape,
        pad_shape)

    for block_ind, block_param in enumerate(block_params):
        logger.info(f'fuzzy logic computation block {block_ind}')
        intensity = dswx_sar_util.get_raster_block(
            filt_im_str, block_param)
        if im_meta['band_number'] == 1:
            intensity = intensity[np.newaxis, :, :]

        no_data_raster = dswx_sar_util.get_raster_block(
            no_data_raster_path, block_param)

        # Read Ancillary files
        interphand = dswx_sar_util.get_raster_block(
            hand_gdal_str, block_param)

        landcover_map = dswx_sar_util.get_raster_block(
            landcover_gdal_str, block_param)

        wbd = dswx_sar_util.get_raster_block(
            reference_water_gdal_str, block_param)
        wbd = np.array(wbd, dtype='float32')
        wbd[wbd == ref_no_data] = np.nan
        # normalize water occurrence/seasonality value
        wbd = wbd / ref_water_max

        # Compute slope angle from DEM
        slope = dswx_sar_util.get_raster_block(
            slope_gdal_str, block_param)

        # compute fuzzy value
        fuzzy_avgvalue, intensity_z, hand_z, slope_z, area_s, ref_water, copol_only = \
            compute_fuzzy_value(
                intensity=10*np.log10(intensity),
                slope=slope,
                hand=interphand,
                landcover=landcover_map,
                landcover_label=landcover_label,
                reference_water=wbd,
                pol_list=pol_list,
                outputdir=outputdir,
                fuzzy_option=option_dict,
                workflow=workflow,
                block_param=block_param)

        fuzzy_avgvalue[interphand > option_dict['hand_threshold']] = 0
        fuzzy_avgvalue[no_data_raster==1] = -1

        dswx_sar_util.write_raster_block(
            out_raster=fuzzy_output_str,
            data=fuzzy_avgvalue,
            block_param=block_param,
            geotransform=im_meta['geotransform'],
            projection=im_meta['projection'],
            datatype='float32')

        if processing_cfg.debug_mode:

            rasters_to_save = [
                ('hand_z', hand_z),
                ('slope_z', slope_z),
                ('area_s', area_s),
                ('ref_water', ref_water),
                ('copol_only', copol_only)]

            for raster_name, raster in rasters_to_save:
                output_file_name = os.path.join(outputdir, f"fuzzy_{raster_name}_{pol_all_str}.tif")
                dswx_sar_util.write_raster_block(
                    out_raster=output_file_name,
                    data=raster,
                    block_param=block_param,
                    geotransform=im_meta['geotransform'],
                    projection=im_meta['projection'],
                    datatype='float32')

            for polind, pol in enumerate(pol_list):
                dswx_sar_util.write_raster_block(
                    out_raster=\
                        os.path.join(outputdir, f"fuzzy_intensity_{pol}.tif"),
                    data=np.squeeze(intensity_z[polind,:,:]),
                    block_param=block_param,
                    geotransform=im_meta['geotransform'],
                    projection=im_meta['projection'],
                    datatype='float32')

    if processing_cfg.debug_mode:

        for raster_name, _ in rasters_to_save:
            filename = os.path.join(
                outputdir,
                f"fuzzy_{raster_name}_{pol_all_str}.tif")
            if not filename.endswith('.tif'):
                continue
            logger.info(f'    processing file: {filename}')
            dswx_sar_util._save_as_cog(
                filename,
                outputdir,
                logger,
                compression='DEFLATE',
                nbits=16)

        for pol in pol_list:
            filename = os.path.join(
                outputdir, f"fuzzy_intensity_{pol}.tif")
            dswx_sar_util._save_as_cog(
                filename,
                outputdir,
                logger,
                compression='DEFLATE',
                nbits=16)

    t_all_elapsed = time.time() - t_all
    logger.info(f"successfully ran fuzzy processing in {t_all_elapsed:.3f} seconds")


def main():

    parser = _get_parser()
    args = parser.parse_args()

    generate_log.configure_log_file(args.log_file)
    mimetypes.add_type("text/yaml", ".yaml", strict=True)
    flag_first_file_is_text = 'text' in mimetypes.guess_type(
        args.input_yaml[0])[0]

    if len(args.input_yaml) > 1 and flag_first_file_is_text:
        logger.info('ERROR only one runconfig file is allowed')
        return

    if flag_first_file_is_text:
        cfg = RunConfig.load_from_yaml(args.input_yaml[0], 'dswx_s1', args)

    run(cfg)


if __name__ == '__main__':
    main()<|MERGE_RESOLUTION|>--- conflicted
+++ resolved
@@ -339,11 +339,6 @@
         else:
             change_ind = co_pol_ind
 
-<<<<<<< HEAD
-        logger.info('--Cross pol is replaced with co-pol and span '
-                    'over the controversial area')
-=======
->>>>>>> dc4fe4fd
         # Cross-polarization intensity is replaced with co- (or span-) polarizations
         # where water varation is high and areas are dark/flat.
         intensity_z_set[cross_pol_ind][high_frequent_water] = \
@@ -462,21 +457,14 @@
                 " are used to compute area membership")
 
     filt_im_str = os.path.join(outputdir, f"filtered_image_{pol_all_str}.tif")
-<<<<<<< HEAD
-    dem_gdal_str = os.path.join(outputdir, 'interpolated_DEM')
-    hand_gdal_str = os.path.join(outputdir, 'interpolated_hand')
-    landcover_gdal_str = os.path.join(outputdir, 'interpolated_landcover')
-    reference_water_gdal_str = os.path.join(outputdir, 'interpolated_wbd')
-    slope_gdal_str = os.path.join(outputdir, 'slope')
-    no_data_raster_path = os.path.join(outputdir,
-                                       f"no_data_area_{pol_all_str}.tif")
-=======
+
     dem_gdal_str = os.path.join(outputdir, 'interpolated_DEM.tif')
     hand_gdal_str = os.path.join(outputdir, 'interpolated_hand.tif')
     landcover_gdal_str = os.path.join(outputdir, 'interpolated_landcover.tif')
     reference_water_gdal_str = os.path.join(outputdir, 'interpolated_wbd.tif')
     slope_gdal_str = os.path.join(outputdir, 'slope.tif')
->>>>>>> dc4fe4fd
+      no_data_raster_path = os.path.join(outputdir,
+                                         f"no_data_area_{pol_all_str}.tif")
 
     # Output of Fuzzy_computation
     fuzzy_output_str = os.path.join(
